// Copyright 2011 - 2012 Xing Xing <mikespook@gmail.com>.
// All rights reserved.
// Use of this source code is governed by a MIT
// license that can be found in the LICENSE file.

package common

import (
    "fmt"
    "bytes"
    "errors"
    "syscall"
)

var (
    ErrJobTimeOut       = errors.New("Do a job time out.")
    ErrInvalidData      = errors.New("Invalid data.")
    ErrWorkWarning      = errors.New("Work warning.")
    ErrWorkFail         = errors.New("Work fail.")
    ErrWorkException    = errors.New("Work exeption.")
    ErrDataType         = errors.New("Invalid data type.")
    ErrOutOfCap         = errors.New("Out of the capability.")
    ErrNotConn          = errors.New("Did not connect to job server.")
    ErrFuncNotFound     = errors.New("The function was not found.")
<<<<<<< HEAD
    ErrConnection     = errors.New("Connection error.")
=======
    ErrEmptyReading     = errors.New("Empty reading.")
    ErrNoActiveAgent    = errors.New("No active agent.")
>>>>>>> 842edf79
)
func DisablePanic() {recover()}

// Extract the error message
func GetError(data []byte) (eno syscall.Errno, err error) {
    rel := bytes.SplitN(data, []byte{'\x00'}, 2)
    if len(rel) != 2 {
        err = Errorf("Not a error data: %V", data)
        return
    }
    l := len(rel[0])
    eno = syscall.Errno(BytesToUint32([4]byte{rel[0][l-4], rel[0][l-3], rel[0][l-2], rel[0][l-1]}))
    err = errors.New(string(rel[1]))
    return
}

// Get a formated error
func Errorf(format string, msg ... interface{}) error {
    return errors.New(fmt.Sprintf(format, msg ... ))
}

// An error handler
type ErrorHandler func(error)

<|MERGE_RESOLUTION|>--- conflicted
+++ resolved
@@ -22,12 +22,8 @@
     ErrOutOfCap         = errors.New("Out of the capability.")
     ErrNotConn          = errors.New("Did not connect to job server.")
     ErrFuncNotFound     = errors.New("The function was not found.")
-<<<<<<< HEAD
-    ErrConnection     = errors.New("Connection error.")
-=======
     ErrEmptyReading     = errors.New("Empty reading.")
     ErrNoActiveAgent    = errors.New("No active agent.")
->>>>>>> 842edf79
 )
 func DisablePanic() {recover()}
 
